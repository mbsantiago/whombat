name: Test
on:
  push:
    branches: ["main"]
  pull_request:
    branches: ["main"]
jobs:
  test:
    runs-on: ubuntu-latest
    steps:
      - uses: actions/checkout@v4
      - name: Setup PDM
        uses: pdm-project/setup-pdm@v3
        with:
          python-version: "3.11"
      - name: Install dependencies
        run: |
          cd back
          pdm install --dev
      - name: Run tests
        run: |
          cd back
<<<<<<< HEAD
          pdm run pytest --cov -n auto
      - name: Upload coverage reports to Codecov
        uses: codecov/codecov-action@v3
        env:
=======
          pdm run pytest --cov=src/whombat --cov-report=xml -n auto
      - name: Upload coverage reports to Codecov
        uses: codecov/codecov-action@v4
        env:
          files: back/coverage.xml
          fail_ci_if_error: true
>>>>>>> cd0b3932
          CODECOV_TOKEN: ${{ secrets.CODECOV_TOKEN }}
<|MERGE_RESOLUTION|>--- conflicted
+++ resolved
@@ -20,17 +20,10 @@
       - name: Run tests
         run: |
           cd back
-<<<<<<< HEAD
-          pdm run pytest --cov -n auto
-      - name: Upload coverage reports to Codecov
-        uses: codecov/codecov-action@v3
-        env:
-=======
           pdm run pytest --cov=src/whombat --cov-report=xml -n auto
       - name: Upload coverage reports to Codecov
         uses: codecov/codecov-action@v4
         env:
           files: back/coverage.xml
           fail_ci_if_error: true
->>>>>>> cd0b3932
           CODECOV_TOKEN: ${{ secrets.CODECOV_TOKEN }}
