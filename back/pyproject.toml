--- conflicted
+++ resolved
@@ -1,10 +1,6 @@
 [project]
 name = "Whombat"
-<<<<<<< HEAD
-version = "0.4.1"
-=======
 version = "0.5.1"
->>>>>>> 97de5689
 description = "Audio Annotation Tool"
 authors = [{ name = "Santiago Martinez", email = "santiago.mbal@gmail.com" }]
 dependencies = [
