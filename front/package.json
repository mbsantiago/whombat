{
  "name": "whombat-front",
<<<<<<< HEAD
  "version": "0.4.1",
=======
  "version": "0.5.1",
>>>>>>> 97de5689
  "private": true,
  "scripts": {
    "dev": "next dev",
    "build": "next build",
    "start": "next start",
    "lint": "next lint",
    "lint:fix": "eslint --fix --ext .js,.jsx,.ts,.tsx ./src"
  },
  "dependencies": {
    "@headlessui-float/react": "^0.13.3",
    "@headlessui/react": "^1.7.19",
    "@heroicons/react": "^2.1.3",
    "@hookform/resolvers": "^3.4.0",
    "@table-nav/react": "^0.0.7",
    "@tailwindcss/forms": "^0.5.7",
    "@tanstack/react-query": "^5.37.1",
    "@tanstack/react-table": "^8.17.3",
    "@turf/bbox": "^6.5.0",
    "@turf/boolean-point-in-polygon": "^6.5.0",
    "axios": "^1.6.8",
    "classnames": "^2.5.1",
    "fuse.js": "^7.0.0",
    "immer": "^10.1.1",
    "leaflet": "^1.9.4",
    "plotly.js": "^2.32.0",
    "react": "^18.3.1",
    "react-aria": "^3.33.0",
    "react-dom": "^18.3.1",
    "react-hook-form": "^7.51.4",
    "react-hot-toast": "^2.4.1",
    "react-leaflet": "^4.2.1",
    "react-plotly.js": "^2.6.0",
    "react-router-dom": "^6.23.1",
    "react-spinners": "^0.13.8",
    "react-stately": "^3.31.0",
    "react-use": "^17.5.0",
    "tailwindcss": "^3.4.3",
    "typescript": "^5.4.5",
    "zod": "^3.23.8",
    "zustand": "^4.5.2"
  },
  "devDependencies": {
    "@trivago/prettier-plugin-sort-imports": "^4.3.0",
    "@types/geojson": "^7946.0.14",
    "@types/leaflet": "^1.9.12",
    "@types/node": "^20.12.12",
    "@types/plotly.js": "^2.29.4",
    "@types/react": "^18.3.2",
    "@types/react-dom": "^18.3.0",
    "@types/react-plotly.js": "^2.6.3",
    "@typescript-eslint/eslint-plugin": "^6.21.0",
    "@typescript-eslint/parser": "^6.21.0",
    "autoprefixer": "^10.4.19",
    "eslint": "^8.57.0",
    "eslint-config-next": "^14.2.3",
    "eslint-config-prettier": "^9.1.0",
    "eslint-plugin-import": "^2.29.1",
    "eslint-plugin-prettier": "^5.1.3",
    "next": "^14.2.3",
    "prettier": "^3.2.5",
    "react-types": "^0.1.0",
    "ts-prune": "^0.10.3"
  }
}<|MERGE_RESOLUTION|>--- conflicted
+++ resolved
@@ -1,10 +1,6 @@
 {
   "name": "whombat-front",
-<<<<<<< HEAD
-  "version": "0.4.1",
-=======
   "version": "0.5.1",
->>>>>>> 97de5689
   "private": true,
   "scripts": {
     "dev": "next dev",
